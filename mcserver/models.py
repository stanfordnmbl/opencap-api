from django.db import models
from django.contrib.auth.models import AbstractUser
from django.core.validators import MinValueValidator, MaxValueValidator
import os
import uuid
import base64
import pathlib
from http import HTTPStatus
from django.utils import timezone
from django.core.exceptions import ValidationError
from django.db.models.signals import post_save
from django.contrib.auth.signals import user_logged_in
from django.dispatch import receiver
from rest_framework.authtoken.models import Token
<<<<<<< HEAD
from django.utils.translation import gettext as _
=======
from rest_framework import status
>>>>>>> 611a1ba6

from django.conf import settings


def random_filename(instance, filename):
    return "{}-{}".format(uuid.uuid4(), filename)


def archives_dir_path(instance, filename):
    filename, ext = filename.split(".")
    return os.path.join("archives", f"{filename}_{uuid.uuid4()}.{ext}")


class AnalysisResultState(models.TextChoices):
    PENDING = "pending", "Pending"
    SUCCESSFULL = "successfull", "Successful"
    FAILED = "failed", "Failed"

                                            
class User(AbstractUser):
    institution = models.CharField(max_length=128, blank=True, null=True)
    profession = models.CharField(max_length=128, blank=True, null=True)
    country = models.CharField(max_length=128, blank=True, null=True)
    reason = models.CharField(max_length=256, blank=True, null=True)
    website = models.CharField(max_length=256, blank=True, null=True)
    otp_verified = models.BooleanField(default=False)
    otp_skip_till = models.DateTimeField(blank=True, null=True)
    newsletter = models.BooleanField(default=True)


class Session(models.Model):
    id = models.UUIDField(primary_key=True, default=uuid.uuid4, editable=False)
    user = models.ForeignKey(User, blank=False, null=False, on_delete=models.CASCADE)
    qrcode = models.FileField(blank=True, null=True)
    created_at = models.DateTimeField(auto_now_add=True, db_index=True)
    updated_at = models.DateTimeField(auto_now=True)
    meta = models.JSONField(blank=True, null=True)
    public = models.BooleanField(blank=False, null=False, default=False)
    server = models.GenericIPAddressField(null=True, blank=True)

    subject = models.ForeignKey(
        'Subject', blank=True, null=True,
        related_name='sessions',
        on_delete=models.SET_NULL)

    trashed = models.BooleanField(default=False)
    trashed_at = models.DateTimeField(blank=True, null=True)

    class Meta:
        ordering = ['-created_at']

    def __str__(self):
        return str(self.id)

    def is_public(self):
        return self.public

    def get_user(self):
        return self.user

    # def save(self, *args, **kwargs):
    #     if self.subject:
    #         _subject_meta = self.subject.get_meta_dict()
    #         _meta = self.meta or dict()
    #         _meta.update({'subject': _subject_meta})
    #         self.meta = _meta
    #     super(Session, self).save(*args, **kwargs)


class Trial(models.Model):
    id = models.UUIDField(primary_key=True, default=uuid.uuid4, editable=False)
    session = models.ForeignKey(Session, blank=False, null=False, on_delete=models.CASCADE)
    status = models.CharField(max_length=64, default="recording")
    name = models.CharField(max_length=64, null=True)
    meta = models.JSONField(blank=True, null=True)
    created_at = models.DateTimeField(auto_now_add=True, db_index=True)
    updated_at = models.DateTimeField(auto_now=True)

    trashed = models.BooleanField(default=False)
    trashed_at = models.DateTimeField(blank=True, null=True)

    @property
    def formated_name(self):
        return self.name.replace(" ", "") if self.name else ""

    def is_public(self):
        return self.session.is_public()

    def get_user(self):
        return self.session.get_user()
    
    @classmethod
    def get_calibration_obj_or_none(cls, session_id):
        """ Returns trial with name `calibration` if it exists for session,
            otherwise returns None
        """
        calibration_trial = cls.objects.filter(
            session_id=session_id, name="calibration"
        ).order_by("created_at").last()
        if calibration_trial:
            return calibration_trial
        
        session = Session.objects.filter(id=session_id).first()
        if session and session.meta and "sessionWithCalibration" in session.meta:
            return cls.get_calibration_obj_or_none(
                session.meta["sessionWithCalibration"]["id"]
            )
        return None
    
    @classmethod
    def get_neutral_obj_or_none(cls, session_id):
        """ Returns trial with name `neutral` if it exists for session,
            otherwise returns None. 
        """
        neutral_trial = cls.objects.filter(
            session_id=session_id, name="neutral"
        ).order_by("created_at").last()
        if neutral_trial:
            return neutral_trial
        
        session = Session.objects.filter(id=session_id).first()
        if session and session.meta and "neutral_trial" in session.meta:
            return cls.objects.filter(
                id=session.meta["neutral_trial"]["id"]
            ).first()
        return None


class Video(models.Model):
    id = models.UUIDField(primary_key=True, default=uuid.uuid4, editable=False)
    device_id = models.UUIDField()
    trial = models.ForeignKey(Trial, blank=False, null=False, on_delete=models.CASCADE)
    video = models.FileField(blank=True, null=True, upload_to=random_filename)
    video_thumb = models.FileField(blank=True, null=True, upload_to=random_filename)
    keypoints = models.FileField(blank=True, null=True)
    parameters = models.JSONField(blank=True, null=True)
    created_at = models.DateTimeField(auto_now_add=True, db_index=True)
    updated_at = models.DateTimeField(auto_now=True, db_index=True)

    def is_public(self):
        return self.trial.is_public()

    def get_user(self):
        return self.trial.get_user()

class Result(models.Model):
    trial = models.ForeignKey(Trial, blank=False, null=False, on_delete=models.CASCADE)
    device_id = models.CharField(max_length=36, blank=True, null=True)
    media = models.FileField(blank=True, null=True, upload_to=random_filename,max_length=500)
    tag = models.CharField(max_length=32, blank=True, null=True)
    meta = models.JSONField(blank=True, null=True)
    created_at = models.DateTimeField(auto_now_add=True, db_index=True)
    updated_at = models.DateTimeField(auto_now=True)
    
    def is_public(self):
        return self.trial.is_public()

    def get_user(self):
        return self.trial.get_user()
    
    @classmethod
    def commit(cls, trial, device_id, tag, media_path, meta=None):
        """ Creates result record
        """
        with open(media_path, 'rb') as media:
            cls.objects.create(
                trial=trial,
                device_id=device_id,
                tag=tag,
                media=media,
                meta=meta
            )
    
    @classmethod
    def reset(cls, trial, tag=None, selected=[]):
        """ Deletes selected results, or all for trial with the tag
        """
        if selected:
            cls.objects.filter(id__in=selected).delete()
        elif tag:
            cls.objects.filter(trial=trial, tag=tag).delete()
        return


class DownloadLog(models.Model):
    """ This model is responsible for logging files downloading
        with Celery tasks
    """
    task_id = models.CharField(max_length=255)
    user = models.ForeignKey(
        to=User, on_delete=models.CASCADE, blank=True, null=True
    )
    media = models.FileField(upload_to=archives_dir_path, max_length=500)
    created_at = models.DateTimeField(auto_now_add=True, db_index=True)
    updated_at = models.DateTimeField(auto_now=True)

    def __str__(self):
        return self.task_id


class ResetPassword(models.Model):
    id = models.UUIDField(primary_key=True, default=uuid.uuid4, editable=False)
    email = models.CharField(max_length=255)
    datetime = models.DateField(default=timezone.now)

from django_otp.plugins.otp_email.models import EmailDevice
from django.template.loader import render_to_string
from mcserver.customEmailDevice import CustomEmailDevice

@receiver(post_save, sender=User)
def create_profile(sender, instance, created, **kwargs):
    """Create a matching profile whenever a user object is created."""
    if created:
        device = EmailDevice(user = instance, name = "default e-mail")
        device.save()


# @receiver(user_logged_in)
# def post_login(sender, user, request, **kwargs):
#     device = user.emaildevice_set.all()[0]
#
#     # The default EmailDevice didn't allow the use of html,
#     # so I have created a child class allowing it and here
#     # I am casting the device to that class.
#     device.__class__ = CustomEmailDevice
#
#     # Get template from path and set variables. The {{token}}
#     # is then substituted by the device by the real token.
#     settings.OTP_EMAIL_BODY_TEMPLATE = render_to_string(settings.OTP_EMAIL_BODY_TEMPLATE_PATH) % (settings.LOGO_LINK, "{{token}}")
#
#     # Set subject here, so everything is together.
#     settings.OTP_EMAIL_SUBJECT = "Opencap - Verification Code"
#
#     if not(user.otp_verified and user.otp_skip_till and user.otp_skip_till > timezone.now()):
#         device.generate_challenge()
#         print("CHALLENGE SENT")


class Subject(models.Model):
    GENDER_CHOICES = (
        ('woman', 'Woman'),
        ('man', 'Man'),
        ('transgender', 'Transgender'),
        ('non-binary', 'Non-Binary/Non-Conforming'),
        ('prefer-not-respond', 'Prefer Not to Respond'),
    )
    SEX_AT_BIRTH_CHOICES = (
        ('woman', 'Woman'),
        ('man', 'Man'),
        ('intersect', 'Intersect'),
        ('not-listed', 'Not Listed'),
        ('prefer-not-respond', 'Prefer Not to Respond'),
    )

    name = models.CharField(max_length=128)
    user = models.ForeignKey(User, on_delete=models.CASCADE)
    weight = models.FloatField('Weight (kg)', default=0.0, blank=True, null=True)
    height = models.FloatField('Height (m)', default=0.0, blank=True, null=True)
    age = models.IntegerField('Age (y)', default=0.0, blank=True, null=True)
    birth_year = models.PositiveIntegerField(
        'Birth year', blank=True, null=True, help_text="Use the following format: <YYYY>"
    )
    gender = models.CharField(max_length=20, choices=GENDER_CHOICES, blank=True, null=True)
    sex_at_birth = models.CharField(max_length=20, choices=SEX_AT_BIRTH_CHOICES, blank=True, null=True)
    characteristics = models.TextField(blank=True, default='')
    created_at = models.DateTimeField(auto_now_add=True, db_index=True)
    updated_at = models.DateTimeField(auto_now=True)

    trashed = models.BooleanField(default=False)
    trashed_at = models.DateTimeField(blank=True, null=True)

    class Meta:
        ordering = ['name', 'id']

    def __str__(self):
        return self.name

    def get_user(self):
        return self.user

    def get_meta_dict(self):
        return {
            'id': self.name,  # For backward compatibility
            'sex': self.get_sex_at_birth_display() or '',
            'mass': self.weight,
            'gender': self.get_gender_display() or '',
            'height': self.height,
        }
    
    def clean(self):
        super().clean()
        if self.birth_year is not None:
            if self.birth_year < 1900 or self.birth_year > timezone.now().year:
                raise ValidationError('Ensure this value is between 1900 and today\'s year.')

    def save(self, *args, **kwargs):
        self.full_clean()
        if not self.birth_year:
            self.birth_year = timezone.now().year - self.age
        return super().save(*args, **kwargs)

class AnalysisFunction(models.Model):
    """ This model describes AWS Lambda function object.
    """
    title = models.CharField('Title', max_length=255)
    description = models.CharField('Description', max_length=255)
    url = models.CharField('Url', max_length=255)
    is_active = models.BooleanField('Active', default=True)
    created_at = models.DateTimeField(auto_now_add=True, db_index=True)
    updated_at = models.DateTimeField(auto_now=True)

    def __str__(self):
        return self.title


class AnalysisResult(models.Model):
    """ This model describes the result of AWS Lambda function.
    """
    task_id = models.CharField('Celery task id.', max_length=255)
    user = models.ForeignKey(
        to=User, on_delete=models.CASCADE, verbose_name='User'
    )
    function = models.ForeignKey(
        to=AnalysisFunction,
        on_delete=models.CASCADE,
        verbose_name='Analysis function'
    )
    data = models.JSONField(
        'Data', default=dict, help_text='Data function was called with.'
    )
    result = models.JSONField(
        'Result', default=dict, help_text='Data function responsed with.'
    )
    status = models.IntegerField(
        'Status',
        choices=[(status.value, status.phrase) for status in list(HTTPStatus)],
        default=HTTPStatus.OK.value,
        help_text='Status code function responsed with.'
    )
    state = models.CharField(
        'Invokation state',
        max_length=20,
        choices=AnalysisResultState.choices,
        default=AnalysisResultState.PENDING,
        help_text='The state of invokation request.'
    )
    created_at = models.DateTimeField(auto_now_add=True, db_index=True)
    updated_at = models.DateTimeField(auto_now=True)

    def __str__(self):
        return f'{self.function.title}-{self.status}'<|MERGE_RESOLUTION|>--- conflicted
+++ resolved
@@ -12,11 +12,8 @@
 from django.contrib.auth.signals import user_logged_in
 from django.dispatch import receiver
 from rest_framework.authtoken.models import Token
-<<<<<<< HEAD
 from django.utils.translation import gettext as _
-=======
 from rest_framework import status
->>>>>>> 611a1ba6
 
 from django.conf import settings
 
