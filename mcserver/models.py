--- conflicted
+++ resolved
@@ -220,26 +220,7 @@
         device = EmailDevice(user = instance, name = "default e-mail")
         device.save()
 
-<<<<<<< HEAD
-@receiver(user_logged_in)
-def post_login(sender, user, request, **kwargs):
-    device = user.emaildevice_set.all()[0]
-
-    # The default EmailDevice didn't allow the use of html,
-    # so I have created a child class allowing it and here
-    # I am casting the device to that class.
-    device.__class__ = CustomEmailDevice
-
-    # Get template from path and set variables. The {{token}}
-    # is then substituted by the device by the real token.
-    settings.OTP_EMAIL_BODY_TEMPLATE = render_to_string(settings.OTP_EMAIL_BODY_TEMPLATE_PATH) % (settings.LOGO_LINK, "{{token}}")
-
-    # Set subject here, so everything is together.
-    settings.OTP_EMAIL_SUBJECT = _('verification_code_email_subject')
-
-    device.generate_challenge()
-    print("CHALLENGE SENT")
-=======
+
 # @receiver(user_logged_in)
 # def post_login(sender, user, request, **kwargs):
 #     device = user.emaildevice_set.all()[0]
@@ -259,7 +240,6 @@
 #     if not(user.otp_verified and user.otp_skip_till and user.otp_skip_till > timezone.now()):
 #         device.generate_challenge()
 #         print("CHALLENGE SENT")
->>>>>>> bc62f999
 
 
 class Subject(models.Model):
