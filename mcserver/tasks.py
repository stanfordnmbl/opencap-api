--- conflicted
+++ resolved
@@ -132,12 +132,6 @@
         # with open(json_path, 'w') as json_file:
         #     json_file.write(json.dumps(function_response))
     
-<<<<<<< HEAD
-        result = Result.objects.get_or_create(trial=trial, tag=f'analysis_function_result:{function.id}')[0]
-        with open(json_path, 'rb') as json_file:
-            result.media.save(os.path.basename(json_path), File(json_file))
-            os.remove(json_path)
-=======
         json_path = f'{trial.id}-{function_id}-analysis_result.json'
         result = Result.objects.get_or_create(trial=trial, tag=function.title)[0]
         result.media.save(
@@ -148,7 +142,6 @@
         # with open(json_path, 'rb') as json_file:
         #     result.media.save(os.path.basename(json_path), File(json_file))
         #     os.remove(json_path)
->>>>>>> 366e1d25
 
         analysis_result.result = result
     else:
