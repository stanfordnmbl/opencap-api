--- conflicted
+++ resolved
@@ -18,14 +18,11 @@
     AnalysisDashboard,
     SubjectTags
 )
-<<<<<<< HEAD
-=======
+
 from django.contrib.auth.models import Group
 from django.contrib.auth.admin import UserAdmin, GroupAdmin
 from django.contrib.admin.models import LogEntry
 from datetime import timedelta
->>>>>>> f01e3415
-
 
 # admin.site.unregister(Group)
 # admin.site.register(Group, GroupAdmin)
