from django.contrib import admin
from django.contrib.admin.models import LogEntry
from django.contrib.auth.admin import UserAdmin
from django.shortcuts import render, redirect

from mcserver.models import (
    User,
    Session,
    Trial,
    Video,
    Result,
    ResetPassword,
    Subject,
    DownloadLog,
    AnalysisFunction,
    AnalysisResult,
    AnalysisDashboardTemplate,
    AnalysisDashboard,
    SubjectTags,
    TrialTags
)

from django.contrib.auth.models import Group
from django.contrib.auth.admin import UserAdmin, GroupAdmin
from django.contrib.admin.models import LogEntry
from datetime import timedelta

# admin.site.unregister(Group)
# admin.site.register(Group, GroupAdmin)


@admin.register(User)
class UserAdmin(UserAdmin):
    fieldsets = UserAdmin.fieldsets + (
        ('Extras', {
            'fields': (
                'website',
                'institution',
                'profession',
                'country',
                'reason',
                'newsletter',
                'otp_verified',
                'otp_skip_till',                
                'profile_picture',
                'institutional_use'
            )}),
    )


class TrialInline(admin.TabularInline):
    model = Trial
    extra = 0


@admin.register(Session)
class SessionAdmin(admin.ModelAdmin):
    list_display = (
        'id', 'user', 'subject',
        'public',
        'created_at', 'updated_at', 'server',
        'status', 'status_changed',
        'trashed', 'trashed_at',
    )
    raw_id_fields = ('user', 'subject')
    search_fields = ['id', 'user__username', "subject__name"]
    inlines = [TrialInline]
    actions = ['set_subject']

    def set_subject(self, request, queryset):
        from .forms import SubjectSelectForm

        form = SubjectSelectForm()
        if request.method == 'POST' and 'apply' in request.POST:
            form = SubjectSelectForm(request.POST)
            if form.is_valid():
                subject = form.cleaned_data['subject']
                for obj in queryset:
                    obj.subject = subject
                    obj.save()
                self.message_user(request, f'Subject set to {subject}')
                return redirect(request.get_full_path())

        opts = self.model._meta
        context = self.admin_site.each_context(request)
        context.update({
            'opts': opts,
            'form': form,
            'objects': queryset,
        })
        return render(request, 'admin/set_subject.html', context)


class ResultInline(admin.TabularInline):
    model = Result
    extra = 0


@admin.register(Trial)
class TrialAdmin(admin.ModelAdmin):
    search_fields = ['id', 'name', 'session__id']
    list_display = (
        'id',
        'name',
        'session',
        'status',
        'created_at', 'updated_at',
        'server', 'git_commit',
        'formatted_duration', 'formatted_count',
        'is_meta_null',
        'trashed', 'trashed_at',
    )
    raw_id_fields = ('session',)
    inlines = [ResultInline]

    def is_meta_null(self, obj):
        return obj.meta is None

    def formatted_duration(self, obj):
        if obj.processed_duration:
            hours, remainder = divmod(int(obj.processed_duration.total_seconds()), 3600)
            minutes, seconds = divmod(remainder, 60)
            return f"{hours:02}:{minutes:02}:{seconds:02}"
        else:
            return obj.processed_duration

    def formatted_count(self, obj):
        return obj.processed_count

    formatted_duration.short_description = 'duration'
    formatted_count.short_description = 'count'


@admin.register(Result)
class ResultAdmin(admin.ModelAdmin):
    list_display = (
        'id', 'trial', 'tag', 'media',
        'device_id',
        'created_at', 'updated_at')
    search_fields = ['id', 'trial__id']
    raw_id_fields = ('trial',)


@admin.register(Video)
class VideoAdmin(admin.ModelAdmin):
    search_fields = ['id', 'trial__id']
    list_display = ('id', 'trial', 'video', 'created_at', 'updated_at')
    raw_id_fields = ('trial',)


@admin.register(Subject)
class SubjectAdmin(admin.ModelAdmin):
    search_fields = ['name', 'user__username']
    list_display = (
        'id',
        'name',
        'user',
        'weight',
        'height',
        'age',
        'birth_year',
        'gender',
        'sex_at_birth',
        'trashed',
        'created_at',
        'updated_at',
    )
    raw_id_fields = ('user',)


@admin.register(SubjectTags)
class SubjectTagsAdmin(admin.ModelAdmin):
    search_fields = ['tag', 'subject__name']
    list_display = (
        'id',
        'tag',
        'subject',
    )

<<<<<<< HEAD
=======
@admin.register(TrialTags)
class TrialTagsAdmin(admin.ModelAdmin):
    search_fields = ['tag', 'trial__name']
    list_display = (
        'id',
        'tag',
        'trial',
    )
>>>>>>> 4b0f732f

@admin.register(ResetPassword)
class ResetPasswordAdmin(admin.ModelAdmin):
    search_field = ['email']
    list_display = ['email', 'id', 'datetime']


@admin.register(LogEntry)
class LogEntryAdmin(admin.ModelAdmin):
    # to have a date-based drill-down navigation in the admin page
    date_hierarchy = 'action_time'

    # to filter the resultes by users, content types and action flags
    list_filter = [
        'user',
        'content_type',
        'action_flag'
    ]

    # when searching the user will be able to search in both object_repr and change_message
    search_fields = [
        'object_repr',
        'change_message'
    ]

    list_display = [
        'action_time',
        'user',
        'content_type',
        'action_flag',
    ]


@admin.register(DownloadLog)
class DownloadLogAdmin(admin.ModelAdmin):
    list_display = ['id', "task_id", "user", "created_at", "updated_at"]
    search_fields = ["task_id"]
    raw_id_fields = ["user"]


@admin.register(AnalysisFunction)
class AnalysisFunctionAdmin(admin.ModelAdmin):
    list_display = [
        'id', 'title', 'description', 'is_active',
        'only_for_users_display',
        'local_run', 'created_at']
    search_fields = ['title']
    raw_id_fields = ['only_for_users']

    def only_for_users_display(self, obj):
        return ", ".join([str(u) for u in obj.only_for_users.all()])


@admin.register(AnalysisResult)
class AnalysisResultAdmin(admin.ModelAdmin):
    list_display = ['id', 'task_id', 'user', 'function', 'status', 'state', "created_at", "updated_at"]
    list_filter = ['function', 'state']
    raw_id_fields = ['user', 'trial', 'result']
    search_fields = ['id', 'task_id']


@admin.register(AnalysisDashboardTemplate)
class AnalysisDashboardTemplateAdmin(admin.ModelAdmin):
    list_display = ['id', 'title', 'function', 'created_at', 'updated_at']
    search_fields = ['title']


@admin.register(AnalysisDashboard)
class AnalysisDashboardAdmin(admin.ModelAdmin):
    list_display = ['id', 'title', 'function', 'user', 'template', 'created_at', 'updated_at']
    search_fields = ['title']
    raw_id_fields = ['user', 'template']<|MERGE_RESOLUTION|>--- conflicted
+++ resolved
@@ -177,8 +177,6 @@
         'subject',
     )
 
-<<<<<<< HEAD
-=======
 @admin.register(TrialTags)
 class TrialTagsAdmin(admin.ModelAdmin):
     search_fields = ['tag', 'trial__name']
@@ -187,7 +185,6 @@
         'tag',
         'trial',
     )
->>>>>>> 4b0f732f
 
 @admin.register(ResetPassword)
 class ResetPasswordAdmin(admin.ModelAdmin):
