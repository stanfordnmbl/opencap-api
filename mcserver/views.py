from django.http import HttpResponse
from django.http import Http404

from django.shortcuts import get_object_or_404, render
from mcserver.models import Session, User, Trial, Video, Result, ResetPassword, Subject
from mcserver.serializers import (
    SessionSerializer, TrialSerializer,
    VideoSerializer, ResultSerializer,
    NewSubjectSerializer,
    SubjectSerializer,
    UserSerializer,
    ResetPasswordSerializer,
    NewPasswordSerializer)
from django.core.files.base import ContentFile
from django.conf import settings
from django.db.models import Q
from django.utils import timezone

from rest_framework.decorators import action, permission_classes
from rest_framework.response import Response
from rest_framework.reverse import reverse
from rest_framework.views import APIView
from rest_framework.authtoken.models import Token
from rest_framework import status
from rest_framework.authtoken.views import ObtainAuthToken
from rest_framework.authtoken.models import Token
from rest_framework.permissions import AllowAny

import qrcode
import json
import time
import platform

from rest_framework import viewsets
from decouple import config

import os
import zipfile

from django.http import FileResponse

from django.db.models import Count

from mcserver.zipsession import downloadAndZipSession, downloadAndZipSubject

from datetime import datetime, timedelta

import sys
sys.path.insert(0,'/code/mobilecap')

from rest_framework import exceptions
from rest_framework.permissions import IsAuthenticated, AllowAny, DjangoModelPermissions

from rest_framework import permissions

from django.contrib.auth import authenticate, login
import logging

import boto3
import requests

import uuid

class IsOwner(permissions.BasePermission):
    def has_permission(self, request, view):
        if not request.user.is_authenticated:
            return False
        return request.user.otp_verified
    
    def has_object_permission(self, request, view, obj):
        return obj.get_user() == request.user

class IsAdmin(permissions.BasePermission):
    def has_permission(self, request, view):
        return request.user.groups.filter(name='admin').exists()
        
    def has_object_permission(self, request, view, obj):
        return self.has_permission(request, view)

class IsBackend(permissions.BasePermission):
    def has_permission(self, request, view):
        return request.user.groups.filter(name='backend').exists()
        
    def has_object_permission(self, request, view, obj):
        return self.has_permission(request, view)

class IsPublic(permissions.BasePermission):
    def has_permission(self, request, view):
        return request.method == "GET"

    def has_object_permission(self, request, view, obj):
        return obj.is_public()

class AllowPublicCreate(permissions.BasePermission):
    def has_permission(self, request, view):
        # create new or update existing video 
        return (request.method == "POST") or (request.method == "PATCH")

    def has_object_permission(self, request, view, obj):
        return self.has_permission(request, view)

def setup_eager_loading(get_queryset):
    def decorator(self):
        queryset = get_queryset(self)
        queryset = self.get_serializer_class().setup_eager_loading(queryset)
        return queryset

    return decorator


#from utils import switchCalibrationForCamera

def get_client_ip(request):
    x_forwarded_for = request.META.get('HTTP_X_FORWARDED_FOR')
    if x_forwarded_for:
        ip = x_forwarded_for.split(',')[0]
    else:
        ip = request.META.get('REMOTE_ADDR')
    return ip

def zipdir(path, ziph):
    # ziph is zipfile handle
    for root, dirs, files in os.walk(path):
        for file in files:
            ziph.write(os.path.join(root, file), 
                       os.path.relpath(os.path.join(root, file), 
                                       os.path.join(path, '..')))

class SessionViewSet(viewsets.ModelViewSet):
#    queryset = Session.objects.all().order_by("-created_at")
    serializer_class = SessionSerializer
    permission_classes = [IsPublic | ((IsOwner | IsAdmin | IsBackend))]
    # permission_classes = [IsOwner]

    @setup_eager_loading
    def get_queryset(self):
        """
        This view should return a list of all the sessions
        for the currently authenticated user.
        """
        user = self.request.user
        if user.is_authenticated and user.id == 1:
            return Session.objects.all().order_by("-created_at")
        return Session.objects.filter(Q(user__id=user.id) | Q(public=True)).order_by("-created_at")
       
    @action(detail=False)
    def api_health_check(self, request):
        
        return Response({"status": "True"})
    
    @action(
        detail=True,
        methods=["get","post"],
    )
    def calibration(self, request, pk):
        session_path = "/data/{}".format(pk)
        session = Session.objects.get(pk=pk)
        trial = session.trial_set.filter(name="calibration").order_by("-created_at")[0]

        trial.meta = {
            "calibration": {
                cam: val for cam, val in request.data.items()
            }
        }
        trial.save()

        return Response({
            "status": "ok",
            "data": request.data,
        })
    
    def retrieve(self, request, pk=None):
        session = get_object_or_404(Session.objects.all(), pk=pk)

        self.check_object_permissions(self.request, session)
        serializer = SessionSerializer(session)

        return Response(serializer.data)

    @action(
        detail=False,
        methods=["get", "post"],
    )
    def valid(self, request):
        # Get quantity from post request. If it does exist, use it. If not, set -1 as default (e.g., return all)
        if 'quantity' not in request.data:
            quantity = -1
        else:
            quantity = request.data['quantity']

        # Note the use of `get_queryset()` instead of `self.queryset`
        sessions = self.get_queryset()\
            .annotate(trial_count=Count('trial'))\
            .filter(trial_count__gte=1, user=request.user)
        if 'subject_id' in request.data:
            subject = get_object_or_404(
                Subject,
                id=request.data['subject_id'], user=request.user)
            sessions = sessions.filter(subject=subject)

        # A session is valid only if at least one trial is the "neutral" trial and its status is "done".
        for session in sessions:
            trials = Trial.objects.filter(session__exact=session, name__exact="neutral").filter(status__exact="done")
            if trials.count() < 1:
                sessions = sessions.exclude(id__exact=session.id)

        # If quantity is not -1, retrieve only last n sessions.
        if quantity != -1:
            sessions = sessions[: request.data['quantity']]

        serializer = SessionSerializer(sessions, many=True)
        return Response(serializer.data)

    @action(detail=True, methods=['post'])
    def permanent_remove(self, request, pk):
        session = Session.objects.get(pk=pk, user=request.user)
        session.delete()
        return Response({})

    @action(detail=True, methods=['post'])
    def trash(self, request, pk):
        from django.utils.timezone import now

        session = Session.objects.get(pk=pk, user=request.user)
        session.trashed = True
        session.trashed_at = now()
        session.save()

        serializer = SessionSerializer(session)
        return Response(serializer.data)

    @action(detail=True, methods=['post'])
    def restore(self, request, pk):
        session = Session.objects.get(pk=pk, user=request.user)
        session.trashed = False
        session.trashed_at = None
        session.save()

        serializer = SessionSerializer(session)
        return Response(serializer.data)


    ## New session GET '/new/'
    # Creates a new session, returns session id and the QR code
    @action(detail=False)
    def new(self, request):
        session = Session()

        user = request.user

        if not user.is_authenticated:
            user = User.objects.get(id=1)
        session.user = user
        session.save()

        img = qrcode.make("{}/sessions/{}/status/".format(settings.HOST_URL, session.id))
        print(session.id)
        
        # Hack for local builds on windows
        if platform.system() == 'Windows':
            cDir = os.path.dirname(os.path.abspath(__file__))
            tmpDir = os.path.join(cDir, 'tmp')
            os.makedirs(tmpDir, exist_ok=True)
            path = os.path.join(tmpDir, "{}.png".format(session.id))
        else:
            path = "/tmp/{}.png".format(session.id)
        img.save(path, "png")

        with open(path, "rb") as fh:
            with ContentFile(fh.read()) as file_content:
                session.qrcode.save("{}.png".format(session.id), file_content)
                session.save()

        serializer = SessionSerializer(Session.objects.filter(id=session.id), many=True)
                
        return Response(serializer.data)
    
    ## New session GET '/new_subject/'
    # Creates a new sessionm leaving metadata on previous session. Used to avoid
    # re-connecting and re-calibrating cameras with every new subject.
    @action(detail=True)
    def new_subject(self, request, pk):
        sessionNew = Session()
        sessionOld = Session.objects.get(pk=pk)

        user = request.user

        if not user.is_authenticated:
            user = User.objects.get(id=1)
        sessionNew.user = user        
        
        # tell the new session where it can find a calibration trial
        if sessionOld.meta and 'sessionWithCalibration' in sessionOld.meta:
            sessionWithCalibration = str(sessionOld.meta['sessionWithCalibration']['id'])
        else:
            sessionWithCalibration = str(sessionOld.id)

        sessionNew.meta = {}
        sessionNew.meta["sessionWithCalibration"] = {
                "id": sessionWithCalibration
            }
        sessionNew.save()

        # tell the old session to go to the new session - phones will connect to this new session
        if not sessionOld.meta:
            sessionOld.meta = {}
        sessionOld.meta["startNewSession"] = {
                "id": str(sessionNew.id)
            }
        sessionOld.save()
        
        serializer = SessionSerializer(Session.objects.filter(id=sessionNew.id), many=True)
                
        return Response(serializer.data)


    def get_permissions(self):
        if self.action == 'status' or self.action == 'get_status':
            return [AllowAny(), ]
        return super(SessionViewSet, self).get_permissions()
    
    def get_status(self, request, pk):
        session = Session.objects.get(pk=pk)
        self.check_object_permissions(self.request, session)
        serializer = SessionSerializer(session)

        trials = session.trial_set.order_by("-created_at")
        trial = None

        status = "ready" # if no trials then "ready" (equivalent to trial_status = done)

        # If there is at least one trial, check it's status
        if trials.count():
            trial = trials[0]

        # if trial_status == 'done' then session ready again
        if trial and trial.status == "done":
            status = "ready"
        
        # if trial_status == 'recording' then just continue and return 'recording'
        # otherwise recording is done and check processing
        if trial and (trial.status in ["stopped","processing"]):
            # if not all videos uploaded then the status is 'uploading'
            # if results are not ready then processing
            # otherwise it's ready again
            if any([(not v.video) for v in trial.video_set.all()]):
                status = 'uploading'
            elif trial.result_set.count() == 0:
                status = 'processing'
            else:
                status = 'ready'

        # If status 'recording' and 'device_id' provided
        if trial and trial.status == "recording" and "device_id" in request.GET:
            if trial.video_set.filter(device_id=request.GET["device_id"]).count() == 0:
                video = Video()
                video.device_id = request.GET["device_id"]
                video.trial = trial
                video.save()
            status = "recording"

        video_url = None
        if trial and "device_id" in request.GET:
            videos = trial.video_set.filter(device_id=request.GET["device_id"])
            if videos.count() > 0:
                video_url = reverse('video-detail', kwargs={'pk': videos[0].id})
        trial_url = reverse('trial-detail', kwargs={'pk': trial.id}) if trial else None
        
        # tell phones to pair with a new session
        if session.meta and "startNewSession" in session.meta:
            newSessionURL = "{}/sessions/{}/status/".format(settings.HOST_URL, session.meta['startNewSession']['id'])
        else:
            newSessionURL = None
            
        if session.meta and "settings" in session.meta and "framerate" in session.meta['settings']:
            frameRate = int(session.meta['settings']['framerate'])
        else:
            frameRate = 60
        if trial and (trial.name in {'calibration','neutral'}):
            frameRate = 30


        res = {
            "status": status,
            "trial": trial_url,
            "video": video_url,
            "framerate": frameRate,
            "newSessionURL":newSessionURL,
        }

        if "ret_session" in request.GET:
            res["session"] = SessionSerializer(session, many=False).data
            
        return res

     
    @action(detail=True)
    def get_presigned_url(self, request, pk):
        s3_client = boto3.client(
            's3',
            aws_access_key_id=settings.AWS_ACCESS_KEY_ID,
            aws_secret_access_key=settings.AWS_SECRET_ACCESS_KEY,
        )

        key = str(uuid.uuid4()) + ".mov"
        
        response = s3_client.generate_presigned_post(
            Bucket = settings.AWS_STORAGE_BUCKET_NAME,
            Key = key,
            ExpiresIn = 1200 
        )

        return Response(response)
    
    ## Session status GET '<id>/status/'
    # if no active trial then return "ready"
    # if there is an active trial then return "recording"
    # if recording completed (trial set to "done") but some videos pending then "uploading"
    # if recording and upload, but not processed then "processing"
    # if "processing" returns errors or is done then go back to "ready"
    #
    # Logic on the client side:
    # - if status changed "*" -> "recording" start recording
    # - if status change "recording" -> "*" stop recording and submit the video
    #
    # For each device checking the status in the "recording" phase, create a video record
    @action(detail=True)
    def status(self, request, pk):
        status_dict = self.get_status(request, pk)
            
        return Response(status_dict)

    ## Start recording POST '<id>/record/'
    # Create a new trial
    # - creates a new trial with "recording" state
    @action(detail=True)
    def record(self, request, pk):
        session = Session.objects.get(pk=pk)

        name = request.GET.get("name",None)

        trial = Trial()
        trial.session = session

        name_count = Trial.objects.filter(name__startswith=name, session=session).count()
        if (name_count > 0) and (name not in ["calibration","neutral"]):
            name = "{}_{}".format(name, name_count)
        
        trial.name = name
        trial.save()

        if name == "calibration" or name == "neutral":
            time.sleep(2)
            return self.stop(request, pk)
        
        serializer = TrialSerializer(trial, many=False)
        
        return Response(serializer.data)

    @action(detail=True)
    def download(self, request, pk):
        # Extract protocol and host.
        if request.is_secure():
            host = "https://" + request.get_host()
        else:
            host = "http://" + request.get_host()

        session_zip = downloadAndZipSession(pk, host=host)

        return FileResponse(open(session_zip, "rb"))
    
    
    @action(detail=True)
    def get_session_permission(self, request, pk): 
        session = Session.objects.get(pk=pk)

        isSessionOwner = session.user == request.user
        isSessionPublic = session.public
        isUserAdmin = request.user.groups.filter(name='admin').exists()
        sessionPermission = {'isOwner':isSessionOwner,
                             'isPublic':isSessionPublic,
                             'isAdmin':isUserAdmin}
        
        return Response(sessionPermission)
    
    @action(detail=True)
    def get_session_settings(self, request, pk):
        session = Session.objects.get(pk=pk)
        
        # Check if using same setup
        if session.meta and 'sessionWithCalibration' in session.meta and 'id' in session.meta['sessionWithCalibration']:
            session = Session.objects.get(pk=session.meta['sessionWithCalibration']['id'])
        
        self.check_object_permissions(self.request, session)
        serializer = SessionSerializer(session)

        trials = session.trial_set.order_by("-created_at")
        trial = None

        # If there is at least one trial, check it's status
        if trials.count():
            trial = trials[0]
        
        if trial and trial.video_set.count() > 0:
            maxFramerates = []
            for video in trial.video_set.all():
                if 'max_framerate' in video.parameters:
                    maxFramerates.append(video.parameters['max_framerate'])
                else:
                    maxFramerates = [60]
                           
        framerateOptions = [60,120,240]
        frameratesAvailable = [f for f in framerateOptions if f<=min(maxFramerates)]
        
        settings_dict = {'framerates':frameratesAvailable}                          
            
        return Response(settings_dict)

    @action(detail=True)
    def set_metadata(self, request, pk):
        session = Session.objects.get(pk=pk)

        if not session.meta:
            session.meta = {}
        
        if "subject_id" in request.GET:
            session.meta["subject"] = {
                "id": request.GET.get("subject_id",""),
                "mass": request.GET.get("subject_mass",""),
                "height": request.GET.get("subject_height",""),
                "sex": request.GET.get("subject_sex",""),
                "gender": request.GET.get("subject_gender",""),
                "datasharing": request.GET.get("subject_data_sharing",""),
                "posemodel": request.GET.get("subject_pose_model",""),
            }

        if "settings_framerate" in request.GET:
            session.meta["settings"] = {
                "framerate": request.GET.get("settings_framerate",""),
            }

        if "settings_data_sharing" in request.GET:
            if not session.meta["settings"]:
                session.meta["settings"] = {}
            session.meta["settings"]["datasharing"] = request.GET.get("settings_data_sharing","")

        if "settings_pose_model" in request.GET:
            if not session.meta["settings"]:
                session.meta["settings"] = {}
            session.meta["settings"]["posemodel"] = request.GET.get("settings_pose_model","")
            
        if "cb_square" in request.GET:
            session.meta["checkerboard"] = {
                "square_size": request.GET.get("cb_square",""),
                "rows": request.GET.get("cb_rows",""),
                "cols": request.GET.get("cb_cols",""),
                "placement": request.GET.get("cb_placement",""),
            }
            
        session.save()
    
        serializer = SessionSerializer(session, many=False)
        
        return Response(serializer.data)

    @action(detail=True)
    def set_subject(self, request, pk):
        session = Session.objects.get(pk=pk)
        subject_id = request.GET.get("subject_id", "")
        subject = get_object_or_404(Subject, id=subject_id, user=request.user)
        session.subject = subject
        session.save()

        serializer = SessionSerializer(session, many=False)
        return Response(serializer.data)


## Stop recording POST '<id>/stop/'
    # Changes the trial status from "recording" to "done"
    # Logic on the client side:
    # - session status changed so they start uploading videos
    @action(detail=True)
    def stop(self, request, pk):
<<<<<<< HEAD
        try:
            if pk == 'undefined':
                raise ValueError()

            session = get_object_or_404(Session, pk=pk)
            trials = session.trial_set.order_by("-created_at")
            last_trial = session.trial_set.exclude(name="calibration").order_by("-created_at")[0]
            calibration_trials = session.trial_set.filter(name="calibration")

            # Check if there is a calibration trial. If not, it must be in a parent session.
            while not calibration_trials and session.meta['sessionWithCalibration']:
                id_session_with_calibration = session.meta['sessionWithCalibration']
                # If parent does not exist, capture the exception, and continue.
                try:
                    session_with_calibration = Session.objects.filter(pk=id_session_with_calibration)
                except Exception:
                    break
                # If parent exist, extract calibration trials.
                if session_with_calibration:
                    try:
                        calibration_trials = session_with_calibration.trial_set.filter(name="calibration")
                    except Exception:
                        break

            # If there are calibration trials, check if the number of cameras is the same as in the
            # current trial being stopped.
            if calibration_trials:
                last_calibration_trial = calibration_trials.order_by("-created_at")[0]

                last_trial_num_videos = Video.objects.filter(trial=last_trial).count()
                last_calibration_trial_num_videos = Video.objects.filter(trial=last_calibration_trial.count())

                if last_trial_num_videos != last_calibration_trial_num_videos:
                    error_message = 'Sorry, there was a problem with the cameras.\
                        Number of cameras in last calibration trial was: ' + last_calibration_trial_num_videos + ",\
                        but current number of cameras is: " + last_trial_num_videos + "."
                    if not last_trial.meta:
                        last_trial.meta = {}
                    last_trial.meta['error_msg'] = error_message
                    last_trial.save()
                    raise AssertionError()
            else:
                error_message = 'Sorry, there is no calibration trial for this session.' \
                                                 'Maybe it was created from a session that was remove.'
                if not last_trial.meta:
                    last_trial.meta = {}
                last_trial.meta['error_msg'] = error_message
                raise AssertionError()

            # If there is at least one trial, check its status
            trial = trials[0]
            trial.status = "stopped"
            trial.save()

            serializer = TrialSerializer(trial, many=False)
        except Http404:
            raise NotFound('Sorry, we couldn\'t find a session with UUID: ' + pk)
        except ValueError:
            raise NotFound('Sorry, the UUID of the session with UUID: ' + pk + " is not valid")
        except AssertionError:
            raise NotFound(error_message)
        except Exception:
            raise APIException("There was an error while canceling the trial. Please try again.")

=======
        session = Session.objects.get(pk=pk)
        trials = session.trial_set.order_by("-created_at")

        # name = request.GET.get("name",None)

        # meta = {
        #     "subject": {
        #         "id": request.GET.get("subject_id",""),
        #         "mass": request.GET.get("subject_mass",""),
        #         "height": request.GET.get("subject_height",""),
        #         "gender": request.GET.get("subject_gender",""),
        #     },
        #     "checkerboard": {
        #         "square_size": request.GET.get("cb_square",""),
        #         "rows": request.GET.get("cb_rows",""),
        #         "cols": request.GET.get("cb_cols",""),
        #         "placement": request.GET.get("cb_placement",""),
        #     }
        # }
        # session.meta = meta
        # session.save()

        # If there is at least one trial, check it's status
        trial = trials[0]
        trial.status = "stopped"
        trial.save()

        serializer = TrialSerializer(trial, many=False)
>>>>>>> 3c83151d
        return Response(serializer.data)
    
    ## Cancel trial POST '<id>/stop/'
    # Changes the trial status from "stopped" to "error"
    # Logic on the client side:
    # - session status changed when cancel is pressed
    @action(detail=True)
    def cancel_trial(self, request, pk):
        session = Session.objects.get(pk=pk)
        trials = session.trial_set.order_by("-created_at")

        # If there is at least one trial, check it's status
        if len(trials) >0:
            trial = trials[0]
            trial.status = "error"
            trial.save()
            data = {"status": "error"}
        else:
            data = {"status": "noTrials"}

        return Response(data)

    @action(detail=True)
    def calibration_img(self, request, pk):
        session = Session.objects.get(pk=pk)
        self.check_object_permissions(self.request, session)
        
        trials = session.trial_set.filter(name="calibration").order_by("-created_at")
        print(trials)
        if len(trials) == 0:
            data = {
                "status": "error",
                "img": [
                    "https://main.d2stl78iuswh3t.amplifyapp.com/images/camera-calibration.png"
                ],
            }
        elif not trials[0].status in ['done', 'error']: # this gets updated on the backend by app.py
            data = {
                "status": "processing",
                "img": [
#                    "https://main.d2stl78iuswh3t.amplifyapp.com/images/camera-calibration.png"
                ],
            }
        else:
            imgs = []
            for result in trials[0].result_set.all():
                if result.tag == "calibration-img":
                    imgs.append(result.media.url)
            print(imgs)
            if len(imgs) > 0:
                data = {
                    "status": "done",
                    "img": list(sorted(imgs, key=lambda x: x.split("-")[-1])),
                }
            
            else: 
               data = {
                    "status": "error",
                    "img": [
                    ],
                }
        
        return Response(data)
    
    @action(detail=True)
    def neutral_img(self, request, pk):
        session = Session.objects.get(pk=pk)
        self.check_object_permissions(self.request, session)
        trials = session.trial_set.filter(name="neutral").order_by("-created_at")

        if len(trials) == 0:
            data = {
                "status": "error",
                "img": [
                    "https://main.d2stl78iuswh3t.amplifyapp.com/images/neutral_pose.png",
                ],
            }
        elif not trials[0].status in ['done', 'error']: # this gets updated on the backend by app.py
            data = {
                "status": "processing",
                "img": [
#                    "https://main.d2stl78iuswh3t.amplifyapp.com/images/camera-calibration.png"
                ],
            }
        else:
            imgs = []
            for result in trials[0].result_set.all():
                if result.tag == "neutral-img":
                    imgs.append(result.media.url)

            if len(imgs) > 0:
                data = {
                    "status": "done",
                    "img": imgs
                }
            else: 
               data = {
                    "status": "error",
                    "img": [
                    ],
                }
                
        
        return Response(data)
    

## Processing machine:
# A worker asks whether there is any trial to process
# - if no it asks again in 5 sec
# - if yes it runs processing and sends back the results
class TrialViewSet(viewsets.ModelViewSet):
    queryset = Trial.objects.all().order_by("created_at")
    serializer_class = TrialSerializer

    permission_classes = [IsPublic | ((IsOwner | IsAdmin | IsBackend))]
    
    @action(detail=False)
    def dequeue(self, request):
        ip = get_client_ip(request)

        workerType = self.request.query_params.get('workerType')

        # find trials with some videos not uploaded
        not_uploaded = Video.objects.filter(video='',
                                            updated_at__gte=datetime.now() + timedelta(minutes=-15)).values_list("trial__id", flat=True)

        print(not_uploaded)

        uploaded_trials = Trial.objects.exclude(id__in=not_uploaded)
#        uploaded_trials = Trial.objects.all()

        if workerType != 'dynamic':
            # Priority for 'calibration' and 'neutral'
            trials = uploaded_trials.filter(status="stopped",
                                      name__in=["calibration","neutral"],
                                      result=None)
            
            if trials.count() == 0 and workerType != 'calibration':
                trials = uploaded_trials.filter(status="stopped",
                                          result=None)
            
        else:
            trials = uploaded_trials.filter(status="stopped",
                                            result=None).exclude(name__in=["calibration", "neutral"])
        
        if trials.count() == 0:
            raise Http404

        trial = trials[0]
        trial.status = "processing"
        trial.save()

        print(ip)
        print(trial.session.server)
        if (not trial.session.server) or len(trial.session.server) < 1:
            session = Session.objects.get(id=trial.session.id)
            session.server = ip
            session.save()
            
        serializer = TrialSerializer(trial, many=False)
        
        return Response(serializer.data)

    @action(detail=True, methods=['post'])
    def rename(self, request, pk):
        # Get trial.
        trial = Trial.objects.get(pk=pk, session__user=request.user)

        try:
            error_message = ""

            # Update trial name and save.
            trial.name = request.data['trialNewName']
            trial.save()

        except Exception as e:
            error_message = 'There was an error while renaming your trial: ' + str(e)
            print(error_message)

        # Serialize trial.
        serializer = TrialSerializer(trial)

        # Return error message and data.
        return Response({
            'message': error_message,
            'data': serializer.data
        })

    @action(detail=True, methods=['post'])
    def permanent_remove(self, request, pk):
        trial = Trial.objects.get(pk=pk, session__user=request.user)
        trial.delete()
        return Response({})

    @action(detail=True, methods=['post'])
    def trash(self, request, pk):
        from django.utils.timezone import now

        trial = Trial.objects.get(pk=pk, session__user=request.user)
        trial.trashed = True
        trial.trashed_at = now()
        trial.save()

        serializer = TrialSerializer(trial)
        return Response(serializer.data)

    @action(detail=True, methods=['post'])
    def restore(self, request, pk):
        trial = Trial.objects.get(pk=pk, session__user=request.user)
        trial.trashed = False
        trial.trashed_at = None
        trial.save()

        serializer = TrialSerializer(trial)
        return Response(serializer.data)




## Upload a video:
# Input: video and phone_id
# Logic: Find the Video model within this session with
# device_id. Upload Video to that model
class VideoViewSet(viewsets.ModelViewSet):
    queryset = Video.objects.all().order_by("-created_at")
    serializer_class = VideoSerializer

    permission_classes = [AllowPublicCreate | ((IsOwner | IsAdmin | IsBackend))]
    
    def perform_update(self, serializer):
        if ("video_url" in serializer.validated_data) and (serializer.validated_data["video_url"]):
            serializer.validated_data["video"] = serializer.validated_data["video_url"]
            del serializer.validated_data["video_url"]

        super().perform_update(serializer)


class ResultViewSet(viewsets.ModelViewSet):
    queryset = Result.objects.all().order_by("-created_at")
    serializer_class = ResultSerializer


class SubjectViewSet(viewsets.ModelViewSet):
    permission_classes = [IsOwner | IsAdmin | IsBackend]

    def get_queryset(self):
        """
        This view should return a list of all the subjects
        for the currently authenticated user.
        """
        user = self.request.user
        if user.is_authenticated and user.id == 1:
            return Subject.objects.all()
        return Subject.objects.filter(user=user)

    def get_serializer_class(self):
        if self.action in ['create', 'update', 'partial_update']:
            return NewSubjectSerializer
        return SubjectSerializer

    @action(detail=False)
    def api_health_check(self, request):
        return Response({"status": "True"})

    @action(detail=True, methods=['post'])
    def trash(self, request, pk):
        from django.utils.timezone import now

        subject = get_object_or_404(Subject, pk=pk, user=request.user)
        subject.trashed = True
        subject.trashed_at = now()
        subject.save()

        serializer = SubjectSerializer(subject)
        return Response(serializer.data)

    @action(detail=True, methods=['post'])
    def restore(self, request, pk):
        subject = get_object_or_404(Subject, pk=pk, user=request.user)
        subject.trashed = False
        subject.trashed_at = None
        subject.save()

        serializer = SubjectSerializer(subject)
        return Response(serializer.data)

    @action(detail=True)
    def download(self, request, pk):
        subject = get_object_or_404(Subject, pk=pk, user=request.user)
        # Extract protocol and host.
        if request.is_secure():
            host = "https://" + request.get_host()
        else:
            host = "http://" + request.get_host()

        subject_zip = downloadAndZipSubject(pk, host=host)

        return FileResponse(open(subject_zip, "rb"))

    @action(detail=True, methods=['post'])
    def permanent_remove(self, request, pk):
        subject = get_object_or_404(Subject, pk=pk, user=request.user)
        subject.delete()
        return Response({})


    def perform_create(self, serializer):
        serializer.save(user=self.request.user)


class UserViewSet(viewsets.ModelViewSet):
    queryset = User.objects.all()
    serializer_class = UserSerializer

    permission_classes = [IsAdmin]
    
    
class UserCreate(APIView):
    """ 
    Creates the user. 
    """
    permission_classes = [AllowAny]

    def post(self, request, format='json'):
        serializer = UserSerializer(data=request.data)
        if serializer.is_valid():
            user = serializer.save()
            if user:
                token = Token.objects.create(user=user)
                json = serializer.data
                json['token'] = token.key
                return Response(json, status=status.HTTP_201_CREATED)

        return Response(serializer.errors, status=status.HTTP_400_BAD_REQUEST)

class CustomAuthToken(ObtainAuthToken):

    def post(self, request, *args, **kwargs):
        serializer = self.serializer_class(data=request.data,
                                           context={'request': request})
        serializer.is_valid(raise_exception=True)
        user = serializer.validated_data['user']
        token, created = Token.objects.get_or_create(user=user)

        print("LOGGED IN")
        # Skip OTP verification if specified
        if not(user.otp_verified and user.otp_skip_till and user.otp_skip_till > timezone.now()):
            user.otp_verified = False
        user.save()
        login(request, user)
        
        return Response({
            'token': token.key,
            'user_id': user.id,
        })

from django.core.mail import send_mail
from django.conf import settings
from django.core.mail import EmailMessage
from django.template.loader import render_to_string
import traceback

class ResetPasswordView(APIView):
    permission_classes = [AllowAny]
    authentication_classes = []

    def post(self, request, format='json'):
        error_message = "success"
        serializer = ResetPasswordSerializer(data=request.data,
                                        context={'request': request})
        serializer.is_valid(raise_exception=True)
        email = serializer.validated_data['email']

        host = request.data['host']

        # Check if there is already an existing token
        # associated to this email and remove it.
        objects = ResetPassword.objects.filter(email=email)
        for object in objects:
            object.delete()

        # Generate a new token for this email.
        ResetPassword.objects.create(
            email=email
        )

        token = get_object_or_404(ResetPassword, email__exact=email).id
        username = get_object_or_404(User, email__exact=email).username

        reset_password_email_subject = 'Opencap - Forgot Username or Password'

        link = host + '/new-password/' + str(token)

        logo_link = settings.LOGO_LINK
        
        email_body_html = render_to_string('email/reset_password_email.html')
        email_body_html = email_body_html % (logo_link, username, link, link, str(token))
        
        email = EmailMessage(reset_password_email_subject, email_body_html, to=[email])
        email.content_subtype = "html"
        email.send()

        return Response({
            'message': error_message
        })


class NewPasswordView(APIView):
    permission_classes = [AllowAny]

    def post(self, request, format='json'):
        error_message = "Success"

        serializer = NewPasswordSerializer(data=request.data,
                                        context={'request': request})
        serializer.is_valid(raise_exception=True)
        new_password = serializer.validated_data['password']
        token = serializer.validated_data['token']

        # Try to retrieve email using token. If 404, the email does not exist and this link is not valid.
        try:
            email = get_object_or_404(ResetPassword, id__exact=token).email
        except:
            error_message = 'The link to reset your password has expired or does not exist.'

            # Return error message.
            return Response({
                'message': error_message
            })

        user = get_object_or_404(User, email__exact=email)

        # Check if token expired. First get date of creation.
        date = get_object_or_404(ResetPassword, email__exact=email).datetime
        # Check if today has passed more than 3 days since creation of token.
        if timezone.now().date() >= date + timedelta(days=3):
            error_message = 'The link to reset your password has expired or does not exist. Try reset your password again.'

            # Remove the expired token.
            objects = ResetPassword.objects.filter(email=email)
            for object in objects:
                object.delete()

            # Return error message.
            return Response({
                'message': error_message
            })

        else:
            # If token exists, and it has not expired, set new password.
            user.set_password(new_password)
            user.save()
                
            # Remove the token.
            objects = ResetPassword.objects.filter(email=email)
            for object in objects:
                object.delete()

        # Return message. At this point no error have been thrown and this should return success.
        return Response({
            'message': error_message
        })




from functools import partial
from django_otp.forms import OTPTokenForm

from django.contrib.auth.decorators import login_required
from django.views.decorators.csrf import csrf_exempt

from rest_framework.authentication import TokenAuthentication

from rest_framework.decorators import api_view, renderer_classes
from rest_framework.renderers import JSONRenderer, TemplateHTMLRenderer

from rest_framework import status

@api_view(('POST',))
@renderer_classes((TemplateHTMLRenderer, JSONRenderer))
@csrf_exempt
def verify(request):

    device = request.user.emaildevice_set.all()[0]
    data = json.loads(request.body.decode('utf-8'))
    verified = device.verify_token(data["otp_token"])
    print("VERIFICATION", verified)
    request.user.otp_verified = verified
    if 'remember_device' in data and data['remember_device']:
        request.user.otp_skip_till = timezone.now() + timedelta(days=90)
    request.user.save()

    if not verified:
        return Response({
        }, status.HTTP_401_UNAUTHORIZED)

    return Response({})<|MERGE_RESOLUTION|>--- conflicted
+++ resolved
@@ -581,7 +581,6 @@
     # - session status changed so they start uploading videos
     @action(detail=True)
     def stop(self, request, pk):
-<<<<<<< HEAD
         try:
             if pk == 'undefined':
                 raise ValueError()
@@ -645,37 +644,7 @@
             raise NotFound(error_message)
         except Exception:
             raise APIException("There was an error while canceling the trial. Please try again.")
-
-=======
-        session = Session.objects.get(pk=pk)
-        trials = session.trial_set.order_by("-created_at")
-
-        # name = request.GET.get("name",None)
-
-        # meta = {
-        #     "subject": {
-        #         "id": request.GET.get("subject_id",""),
-        #         "mass": request.GET.get("subject_mass",""),
-        #         "height": request.GET.get("subject_height",""),
-        #         "gender": request.GET.get("subject_gender",""),
-        #     },
-        #     "checkerboard": {
-        #         "square_size": request.GET.get("cb_square",""),
-        #         "rows": request.GET.get("cb_rows",""),
-        #         "cols": request.GET.get("cb_cols",""),
-        #         "placement": request.GET.get("cb_placement",""),
-        #     }
-        # }
-        # session.meta = meta
-        # session.save()
-
-        # If there is at least one trial, check it's status
-        trial = trials[0]
-        trial.status = "stopped"
-        trial.save()
-
-        serializer = TrialSerializer(trial, many=False)
->>>>>>> 3c83151d
+            
         return Response(serializer.data)
     
     ## Cancel trial POST '<id>/stop/'
