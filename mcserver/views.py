--- conflicted
+++ resolved
@@ -2124,11 +2124,6 @@
         except Http404:
             raise Http404 # we use the 404 to tell app.py that there are no trials, so need to pass this thru
         except Exception:
-<<<<<<< HEAD
-            if Http404:  # we use the 404 to tell app.py that there are no trials, so need to pass this thru
-                raise Http404
-=======
->>>>>>> f01e3415
             if settings.DEBUG:
                 raise APIException(_("error") % {"error_message": str(traceback.format_exc())})
             raise APIException(_('trial_dequeue_error'))
