--- conflicted
+++ resolved
@@ -3,10 +3,10 @@
 
 from django.test import TestCase, override_settings
 
-<<<<<<< HEAD
 from mcserver.models import (
     User,
     DownloadLog,
+    Session,
     AnalysisFunction,
     AnalysisResult,
     AnalysisResultState
@@ -14,14 +14,8 @@
 from mcserver.tasks import (
     download_session_archive,
     download_subject_archive,
+    delete_pingdom_sessions,
     invoke_aws_lambda_function
-=======
-from mcserver.models import User, DownloadLog, Session
-from mcserver.tasks import (
-    download_session_archive,
-    download_subject_archive,
-    delete_pingdom_sessions
->>>>>>> f739d11e
 )
 from mcserver.zipsession_v2 import (
     SessionDirectoryConstructor, SubjectDirectoryConstructor
@@ -105,8 +99,31 @@
 
         mock_dir_builder.assert_called_once_with("dummy-subject-id")
         mock_zipdir.assert_called_once_with("archive")
-    
-<<<<<<< HEAD
+
+    def test_delete_pingdom_sessions_successful(self):
+        Session.objects.create(user=self.pingdom_user)
+        Session.objects.create(user=self.pingdom_user)
+        self.assertTrue(
+            Session.objects.filter(user=self.pingdom_user).exists()
+        )
+        delete_pingdom_sessions.delay()
+        self.assertFalse(
+            Session.objects.filter(user=self.pingdom_user).exists()
+        )
+
+    def test_delete_pingdom_sessions_if_user_does_not_exist(self):
+        self.pingdom_user.delete()
+        Session.objects.create(user=self.user)
+        Session.objects.create(user=self.user)
+        self.assertTrue(Session.objects.filter(user=self.user).exists())
+        delete_pingdom_sessions.delay()
+        self.assertTrue(Session.objects.filter(user=self.user).exists())
+
+    def test_delete_pingdom_sessions_no_sessions(self):
+        self.assertFalse(Session.objects.filter(user=self.pingdom_user).exists())
+        delete_pingdom_sessions.delay()
+        self.assertFalse(Session.objects.filter(user=self.pingdom_user).exists())
+    
     @mock.patch("requests.post")
     def test_invoke_aws_lambda_function_commits_successful_analysis_result(
         self, mock_post_request
@@ -196,29 +213,4 @@
         self.assertEqual(result.data, data)
         self.assertEqual(result.status, 500)
         self.assertEqual(result.result, {'error': 'Invalid JSON.'})
-        self.assertEqual(result.state, AnalysisResultState.FAILED)
-=======
-    def test_delete_pingdom_sessions_successful(self):
-        Session.objects.create(user=self.pingdom_user)
-        Session.objects.create(user=self.pingdom_user)
-        self.assertTrue(
-            Session.objects.filter(user=self.pingdom_user).exists()
-        )
-        delete_pingdom_sessions.delay()
-        self.assertFalse(
-            Session.objects.filter(user=self.pingdom_user).exists()
-        )
-
-    def test_delete_pingdom_sessions_if_user_does_not_exist(self):
-        self.pingdom_user.delete()
-        Session.objects.create(user=self.user)
-        Session.objects.create(user=self.user)
-        self.assertTrue(Session.objects.filter(user=self.user).exists())
-        delete_pingdom_sessions.delay()
-        self.assertTrue(Session.objects.filter(user=self.user).exists())
-
-    def test_delete_pingdom_sessions_no_sessions(self):
-        self.assertFalse(Session.objects.filter(user=self.pingdom_user).exists())
-        delete_pingdom_sessions.delay()
-        self.assertFalse(Session.objects.filter(user=self.pingdom_user).exists())
->>>>>>> f739d11e
+        self.assertEqual(result.state, AnalysisResultState.FAILED)